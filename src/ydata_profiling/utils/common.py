--- conflicted
+++ resolved
@@ -1,11 +1,4 @@
 """Common util functions (e.g. missing in Python)."""
-import os
-import subprocess
-import platform
-
-import pandas as pd
-import requests
-
 import collections.abc
 import os
 import platform
@@ -18,15 +11,11 @@
 from pathlib import Path
 from typing import Mapping
 
-<<<<<<< HEAD
-from ydata_profiling.version import __version__
-=======
 import pandas as pd
 import requests
 
 from ydata_profiling.version import __version__
 
->>>>>>> ac84eda4
 
 def update(d: dict, u: Mapping) -> dict:
     """Recursively update a dict.
@@ -108,14 +97,9 @@
     else:
         return datetime(1970, 1, 1) + timedelta(seconds=int(timestamp))
 
-<<<<<<< HEAD
-def analytics_features(dataframe, datatype: bool, report_type: bool):
-    endpoint= "https://packages.ydata.ai/ydata-profiling?"
-=======
 
 def analytics_features(dataframe, datatype: bool, report_type: bool):
     endpoint = "https://packages.ydata.ai/ydata-profiling?"
->>>>>>> ac84eda4
 
     if os.getenv("YDATA_PROFILING_NO_ANALYTICS") != True:
         package_version = __version__
@@ -128,15 +112,6 @@
         python_version = ".".join(platform.python_version().split(".")[:2])
 
         try:
-<<<<<<< HEAD
-            request_message = f"{endpoint}version={package_version}" \
-                                 f"&python_version={python_version}" \
-                                 f"&report_type={report_type}" \
-                                 f"&dataframe={dataframe}" \
-                                 f"&datatype={datatype}" \
-                                 f"&os={platform.system()}" \
-                                 f"&gpu={str(gpu_present)}"
-=======
             request_message = (
                 f"{endpoint}version={package_version}"
                 f"&python_version={python_version}"
@@ -146,7 +121,6 @@
                 f"&os={platform.system()}"
                 f"&gpu={str(gpu_present)}"
             )
->>>>>>> ac84eda4
 
             requests.get(request_message)
         except Exception:
