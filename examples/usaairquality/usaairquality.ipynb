{
 "cells": [
  {
   "cell_type": "markdown",
   "id": "75bdb225-9ba6-479b-b15a-8fde07034146",
   "metadata": {},
   "source": [
    "## Pandas Profiling: USA Air Pollution Data\n",
    "Source of data: https://data.world/data-society/us-air-pollution-data"
   ]
  },
  {
   "cell_type": "markdown",
   "id": "0f376d03-b7de-4c38-9eaf-ad74dbfebca6",
   "metadata": {},
   "source": [
    "The autoreload instruction reloads modules automatically before code execution, which is helpful for the update below."
   ]
  },
  {
   "cell_type": "code",
   "execution_count": 2,
   "id": "b514dd38-2ebd-4c96-aed5-4e3695e20fa2",
   "metadata": {},
   "outputs": [],
   "source": [
    "%load_ext autoreload\n",
    "%autoreload 2"
   ]
  },
  {
   "cell_type": "markdown",
   "id": "fd3ef034-d2d1-4e12-9c8d-7cd685bfe001",
   "metadata": {},
   "source": [
    "Make sure that we have the latest version of pandas-profiling."
   ]
  },
  {
   "cell_type": "code",
   "execution_count": 3,
   "id": "6bcf2de2-58bf-4995-8cf7-3145322b45f7",
   "metadata": {},
   "outputs": [],
   "source": [
    "%%capture\n",
    "import sys\n",
    "\n",
    "!{sys.executable} -m pip install -U pandas-profiling[notebook]\n",
    "!jupyter nbextension enable --py widgetsnbextension"
   ]
  },
  {
   "cell_type": "markdown",
   "id": "c6d526f3-14fe-454e-8b9c-6662ceac81c3",
   "metadata": {},
   "source": [
    "You might want to restart the kernel now."
   ]
  },
  {
   "cell_type": "markdown",
   "id": "da73be69-6618-463b-8e5d-b8fd4e4bfdfb",
   "metadata": {},
   "source": [
    "### Import libraries"
   ]
  },
  {
   "cell_type": "code",
   "execution_count": 4,
   "id": "b33a26ed-4e1e-4689-93ce-fa0f98f48e89",
   "metadata": {},
   "outputs": [],
   "source": [
    "import pandas as pd\n",
    "\n",
    "from pandas_profiling.utils.cache import cache_file\n",
    "from pandas_profiling import ProfileReport"
   ]
  },
  {
   "cell_type": "markdown",
   "id": "1d7e1bf7-9891-4a8b-87e9-680225596f47",
   "metadata": {},
   "source": [
    "### Load and prepare the dataset"
   ]
  },
  {
   "cell_type": "code",
   "execution_count": 5,
   "id": "7dab0b47-537d-4402-af71-1bdfd0cf6cdd",
   "metadata": {},
   "outputs": [],
   "source": [
    "file_name = cache_file(\n",
    "    \"pollution_us_2000_2016.csv\",\n",
    "    \"https://query.data.world/s/mz5ot3l4zrgvldncfgxu34nda45kvb\",\n",
    ")\n",
    "\n",
    "df = pd.read_csv(file_name, index_col=[0])\n",
    "\n",
    "#We will only consider the data from Arizone state for this example\n",
    "df = df[df['State']=='Arizona']\n",
    "df['Date Local']=pd.to_datetime(df['Date Local'])"
   ]
  },
  {
   "cell_type": "markdown",
   "id": "cf4fc84f-6a82-43c7-b17f-24f1a56cb3e1",
   "metadata": {},
   "source": [
    "### Multi-entity time-series"
   ]
  },
  {
   "cell_type": "markdown",
   "id": "01519464",
   "metadata": {},
   "source": [
    "The support to time series can be enabled by passing the parameter tsmode=True to the ProfileReport when its enabled, pandas profiling will try to identify time-dependent features using the feature's autocorrelation, which requires a sorted DataFrame or the definition of the `sortby` parameter.\n",
    "\n",
    "When a feature is identified as time series will trigger the following changes:\n",
    "   - the histogram will be replaced by a line plot\n",
    "   - the feature details will have a new tab with autocorrelation and partial autocorrelation plots\n",
    "   - two new warnings: `NON STATIONARY` and `SEASONAL` (which indicates that the series may have seasonality)\n",
    "\n",
    "In cases where the data has multiple entities,  as in this example, where we have different meteorological stations, each station can be interpreted as a time series, its necessary to filter the entities and profile each station separately."
   ]
  },
  {
   "cell_type": "markdown",
   "id": "cc10f039",
   "metadata": {},
   "source": [
    "The following plot showcases the amount of data for each entity over time. In this case the data from the stations started being collected at the same period, and the data is collected hourly so they have the same amount of data per period."
   ]
  },
  {
   "cell_type": "code",
   "execution_count": 6,
   "id": "15e613a6",
   "metadata": {},
   "outputs": [
    {
     "data": {
      "text/plain": [
       "<AxesSubplot:xlabel='Time'>"
      ]
     },
     "execution_count": 6,
     "metadata": {},
     "output_type": "execute_result"
    },
    {
     "data": {
      "image/png": "iVBORw0KGgoAAAANSUhEUgAAA+MAAACJCAYAAABHA+lxAAAAOXRFWHRTb2Z0d2FyZQBNYXRwbG90bGliIHZlcnNpb24zLjUuMywgaHR0cHM6Ly9tYXRwbG90bGliLm9yZy/NK7nSAAAACXBIWXMAAA9hAAAPYQGoP6dpAAAdHElEQVR4nO3dfVSUdf7/8degMNw5QxgNEKB4sxIdTcLv6rhtqYsox3V1s9R+vxV0pRuPaerpZmnNTDON4zmmu6xuuy5afenGMs22JPM2DQlNNsqz5g0uqAxWxgxigsL8/ujn5JTSjjMOIz0f51znONfnM+/r/b64ZuTNNdc1BqfT6RQAAAAAAPCboLZOAAAAAACAnxqacQAAAAAA/IxmHAAAAAAAP6MZBwAAAADAz2jGAQAAAADwM5pxAAAAAAD8jGYcAAAAAAA/oxkHAAAAAMDPOrZ1AldLS0uLTpw4oU6dOslgMLR1OgAAAACAds7pdKq+vl7x8fEKCmr93He7bcZPnDihxMTEtk4DAAAAAPATU11drYSEhFbntNtmvFOnTpKkgnUlCouI9CrWmJ8nSZJWbj3sVZzJg7tLklbvOOJVHEnKub2bJGndnmqv4ozu9+0fLLytTbo69b20s9KrOL+7LVmSb+vzVU7exrk4li/rC8Tj3Fc5Bepx3h7r81VtF+dEff6Jc3GsQDzOfZlTezwOLo4ViPW98VGVV3Eu/E4GAIHK4XAoMTHR1Y+2pt024xc+mh4WEanwiB/fEa0xmUyuWL6J410+F8cKlNrcY/muPm9jBWJ9V2c/+bK+wDvOfZdT4BwH7rHaX32BeGy6x2p/9QXifnKPFYjvLe3vOHCPFXj1+er3FgAIdP/NpdLcwA0AAAAAAD+jGQcAAAAAwM88bsZ37NihkSNHKj4+XgaDQevWrXMbdzqdmjNnjuLi4hQWFqaMjAwdPHjQbc6CBQs0cOBAhYeHKyoq6pLbmT59utLT02U0GtW3b19P0wQAAAAAIGB53Iw3NDTolltuUUFBwSXH8/PztWzZMq1YsUKlpaWKiIjQsGHDdPbsWdecpqYm3X333ZoyZUqr2/r973+vcePGeZoiAAAAAAABzeMbuGVlZSkrK+uSY06nU88995xmz56tUaNGSZJeeOEFWSwWrVu3TuPHj5ckPfXUU5KkVatWXXY7y5YtkyR98cUX+uSTTzxNEwAAAACAgOXTa8YrKytls9mUkZHhWmc2m9W/f3+VlJT4clM/0NjYKIfD4bYAAAAAABCIfNqM22w2SZLFYnFbb7FYXGNXy8KFC2U2m11LYmLiVd0eAAAAAABXqt3cTT0vL092u921VFdXt3VKAAAAAABckk+b8djYWElSbW2t2/ra2lrX2NViNBplMpncFgAAAAAAApFPm/Hk5GTFxsZq8+bNrnUOh0OlpaWyWq2+3BQAAAAAANcsj++mfvr0aR06dMj1uLKyUuXl5YqOjlZSUpJmzJihp59+Wj179lRycrKeeOIJxcfHa/To0a7nVFVV6dSpU6qqqlJzc7PKy8slST169FBkZKQk6dChQzp9+rRsNpu++eYb15zU1FSFhIRcecUAAAAAALQxj5vxPXv2aPDgwa7Hs2bNkiTl5ORo1apVevTRR9XQ0KD77rtPdXV1uu2227Rx40aFhoa6njNnzhytXr3a9TgtLU2StHXrVg0aNEiSlJubq+3bt/9gTmVlpbp27epp2gAAAAAABAyPm/FBgwbJ6XRedtxgMGjevHmaN2/eZeesWrWq1e8Yl6Rt27Z5mhoAAAAAANeEdnM3dQAAAAAArhUGZ2unua9hDodDZrNZdrudO6sDAAAAAK46T/pQzowDAAAAAOBnHl8zDgAAAFyJFz6o9Or52b9MliQVbj/idS6T7ugmSfr71sNex8od3F2StOL9g17FeSCjpyTf1rfnyCmv4vTrFi3Jt/spEPe5t3EujuWr43z/cbvXOaXeaJYUWK8ZX/3sJN+9Zi7U5ouc/s/PLf/1XM6MAwAAAADgZzTjAAAAAAD4Gc04AAAAAAB+5nEzvmPHDo0cOVLx8fEyGAxat26d27jT6dScOXMUFxensLAwZWRk6ODB7z57f/ToUU2ePFnJyckKCwtT9+7d9eSTT6qpqcktTnFxsQYMGKBOnTopJiZGY8aM0dGjR6+oSAAAAAAAAonHzXhDQ4NuueUWFRQUXHI8Pz9fy5Yt04oVK1RaWqqIiAgNGzZMZ8+elST9+9//VktLi/7617/qs88+05IlS7RixQo9/vjjrhiVlZUaNWqUhgwZovLychUXF+vLL7/UnXfeeYVlAgAAAAAQODy+m3pWVpaysrIuOeZ0OvXcc89p9uzZGjVqlCTphRdekMVi0bp16zR+/HgNHz5cw4cPdz2nW7duOnDggJYvX67FixdLkvbu3avm5mY9/fTTCgr69u8FDz/8sEaNGqVz584pODjY40IBAAAAAAgUPr1mvLKyUjabTRkZGa51ZrNZ/fv3V0lJyWWfZ7fbFR0d7Xqcnp6uoKAgFRYWqrm5WXa7XS+++KIyMjIu24g3NjbK4XC4LQAAAAAABCKfNuM2m02SZLG4f7eaxWJxjX3foUOH9Kc//Un333+/a11ycrLee+89Pf744zIajYqKitKxY8f02muvXXbbCxculNlsdi2JiYk+qAgAAAAAAN9r07upHz9+XMOHD9fdd9+te++917XeZrPp3nvvVU5OjsrKyrR9+3aFhITorrvuktPpvGSsvLw82e1211JdXe2vMgAAAAAA8IjH14y3JjY2VpJUW1uruLg41/ra2lr17dvXbe6JEyc0ePBgDRw4UM8//7zbWEFBgcxms/Lz813rXnrpJSUmJqq0tFQDBgz4wbaNRqOMRqMPqwEAAAAA4Orw6Znx5ORkxcbGavPmza51DodDpaWlslqtrnXHjx/XoEGDlJ6ersLCQtdN2i44c+bMD9Z16NBBktTS0uLLlAEAAAAA8DuPm/HTp0+rvLxc5eXlkr69aVt5ebmqqqpkMBg0Y8YMPf3003rrrbdUUVGh7OxsxcfHa/To0ZK+a8STkpK0ePFiffHFF7LZbG7XlI8YMUJlZWWaN2+eDh48qI8//liTJk1Sly5dlJaW5pPCAQAAAABoKx5/TH3Pnj0aPHiw6/GsWbMkSTk5OVq1apUeffRRNTQ06L777lNdXZ1uu+02bdy4UaGhoZKkTZs26dChQzp06JASEhLcYl+4HnzIkCEqKipSfn6+8vPzFR4eLqvVqo0bNyosLOyKiwUAAAAAIBB43IwPGjTosjdRkySDwaB58+Zp3rx5lxyfOHGiJk6c+KPbGT9+vMaPH+9pegAAAAAABLw2vZs6AAAAAAA/RTTjAAAAAAD4mcHZ2mfOr2EOh0Nms1l2u10mk6mt0wEAAAAAtHOe9KGcGQcAAAAAwM88voHbtealnZUKi+jkVYxJd3STJBVuPxIQcS6O9feth72Kkzu4u0/iXK1Yvtrnr5b8x+ucxlm7SJJWvH/QqzgPZPSUJL3wQaXXOWX/MtknOUnf5bXv6NdexUnrep0k3x4H3v78fPWzk77bT6+XVnkd667+SZLa5+v4Qhxf7vNAfO/0ZX2+em8JpPdgyff/h/pyn7fH4+DiWL6qz5fHQSAe54EU66fy2gvEYyoQX3u8t/w4Xx8HtfazXucUZvjv53JmHAAAAAAAP6MZBwAAAADAz2jGAQAAAADwM4+a8eXLl6tPnz4ymUwymUyyWq169913XeNnz57V1KlT1blzZ0VGRmrMmDGqra11i1FVVaURI0YoPDxcN9xwgx555BGdP3/eNb527VoNHTpUMTExrm0UFxd7WSYAAAAAAIHDo2Y8ISFBixYt0t69e7Vnzx4NGTJEo0aN0meffSZJmjlzpjZs2KA1a9Zo+/btOnHihO68807X85ubmzVixAg1NTXpww8/1OrVq7Vq1SrNmTPHNWfHjh0aOnSo3nnnHe3du1eDBw/WyJEjtW/fPh+VDAAAAABA2/LobuojR450e7xgwQItX75cu3fvVkJCglauXKmioiINGTJEklRYWKibbrpJu3fv1oABA/Tee+9p//79ev/992WxWNS3b1/Nnz9fjz32mObOnauQkBA999xzbtt45plntH79em3YsEFpaWneVQsAAAAAQAC44mvGm5ub9corr6ihoUFWq1V79+7VuXPnlJGR4ZqTkpKipKQklZSUSJJKSkrUu3dvWSwW15xhw4bJ4XC4zq5/X0tLi+rr6xUdHd1qPo2NjXI4HG4LAAAAAACByONmvKKiQpGRkTIajXrggQf05ptvKjU1VTabTSEhIYqKinKbb7FYZLPZJEk2m82tEb8wfmHsUhYvXqzTp09r7Nixrea1cOFCmc1m15KYmOhpaQAAAAAA+IXHzXivXr1UXl6u0tJSTZkyRTk5Odq/f//VyE1FRUV66qmn9Nprr+mGG25odW5eXp7sdrtrqa6uvio5AQAAAADgLY+uGZekkJAQ9ejRQ5KUnp6usrIyLV26VOPGjVNTU5Pq6urczo7X1tYqNjZWkhQbG6uPPvrILd6Fu61fmHPBK6+8otzcXK1Zs8bto++XYzQaZTQaPS0HAAAAAAC/8/p7xltaWtTY2Kj09HQFBwdr8+bNrrEDBw6oqqpKVqtVkmS1WlVRUaGTJ0+65mzatEkmk0mpqamudS+//LImTZqkl19+WSNGjPA2RQAAAAAAAopHZ8bz8vKUlZWlpKQk1dfXq6ioSNu2bVNxcbHMZrMmT56sWbNmKTo6WiaTSdOmTZPVatWAAQMkSZmZmUpNTdWECROUn58vm82m2bNna+rUqa6z2kVFRcrJydHSpUvVv39/17XkYWFhMpvNPi4fAAAAAAD/8+jM+MmTJ5Wdna1evXrpV7/6lcrKylRcXKyhQ4dKkpYsWaJf//rXGjNmjG6//XbFxsZq7dq1rud36NBBb7/9tjp06CCr1arf/e53ys7O1rx581xznn/+eZ0/f15Tp05VXFyca3nooYd8VDIAAAAAAG3LozPjK1eubHU8NDRUBQUFKigouOycLl266J133rns+LZt2zxJCQAAAACAa47X14wDAAAAAADPGJxOp7Otk7gaHA6HzGaz7Ha7TCZTW6cDAAAAAGjnPOlDOTMOAAAAAICfefw949ead/adUHhkvVcxfpN+o4+y+VbxJzVexxjWJ06S9HpplVdx7uqf5HUu3+dtTtJ3ef3vrqNexfm/v+jqdS7f92ZZtVfP/+3/JEqSXvig0utcsn+Z7HWM7zvT1OzV88NDOkiSCrcf8TqXSXd0kyQ1nW/xKk5Ix2//7vjh5194ndPAn8VI8m199WfPeRWnU2iwJGnPkVNe59SvW7Qk74/PC8dmrf2s1zlZzKGSpP3H7V7HSr3x22/l+PvWw17FyR3cXZJU/dUZr3NK7Bwuyfv6fFWb9F19h2q9+/9TknpYOkmSjn7R4FWcrjERknz73llRVedVnN5JUZKkE19/42VGUvx1YZJ8+95Seugrr+L079FZklTX0OR1TlERIZKkV0v+41WccdYuXucCAIGCM+MAAAAAAPgZzTgAAAAAAH5GMw4AAAAAgJ/RjAMAAAAA4GceNePLly9Xnz59ZDKZZDKZZLVa9e6777rGz549q6lTp6pz586KjIzUmDFjVFtb6xajqqpKI0aMUHh4uG644QY98sgjOn/+vGt8586d+sUvfqHOnTsrLCxMKSkpWrJkiZdlAgAAAAAQODy6m3pCQoIWLVqknj17yul0avXq1Ro1apT27dunm2++WTNnztQ///lPrVmzRmazWQ8++KDuvPNO7dq1S5LU3NysESNGKDY2Vh9++KFqamqUnZ2t4OBgPfPMM5KkiIgIPfjgg+rTp48iIiK0c+dO3X///YqIiNB9993n+z0AAAAAAICfedSMjxw50u3xggULtHz5cu3evVsJCQlauXKlioqKNGTIEElSYWGhbrrpJu3evVsDBgzQe++9p/379+v999+XxWJR3759NX/+fD322GOaO3euQkJClJaWprS0NNc2unbtqrVr1+qDDz6gGQcAAAAAtAtXfM14c3OzXnnlFTU0NMhqtWrv3r06d+6cMjIyXHNSUlKUlJSkkpISSVJJSYl69+4ti8XimjNs2DA5HA599tlnl9zOvn379OGHH+qOO+5oNZ/GxkY5HA63BQAAAACAQORxM15RUaHIyEgZjUY98MADevPNN5WamiqbzaaQkBBFRUW5zbdYLLLZbJIkm83m1ohfGL8wdrGEhAQZjUb169dPU6dOVW5ubqt5LVy4UGaz2bUkJiZ6WhoAAAAAAH7h0cfUJalXr14qLy+X3W7X66+/rpycHG3fvt3niX3wwQc6ffq0du/erT/84Q/q0aOH7rnnnsvOz8vL06xZs1yPHQ4HDTkAAAAAICB53IyHhISoR48ekqT09HSVlZVp6dKlGjdunJqamlRXV+d2dry2tlaxsbGSpNjYWH300Udu8S7cbf3CnAuSk5MlSb1791Ztba3mzp3bajNuNBplNBo9LQcAAAAAAL/z+nvGW1pa1NjYqPT0dAUHB2vz5s2usQMHDqiqqkpWq1WSZLVaVVFRoZMnT7rmbNq0SSaTSampqT+6DQAAAAAA2gOPzozn5eUpKytLSUlJqq+vV1FRkbZt26bi4mKZzWZNnjxZs2bNUnR0tEwmk6ZNmyar1aoBAwZIkjIzM5WamqoJEyYoPz9fNptNs2fP1tSpU11ntQsKCpSUlKSUlBRJ0o4dO7R48WJNnz7dx6UDAAAAANA2PGrGT548qezsbNXU1MhsNqtPnz4qLi7W0KFDJUlLlixRUFCQxowZo8bGRg0bNkx/+ctfXM/v0KGD3n77bU2ZMkVWq1URERHKycnRvHnzXHNaWlqUl5enyspKdezYUd27d9ezzz6r+++/30clAwAAAADQtjxqxleuXNnqeGhoqAoKClRQUHDZOV26dNE777xz2fFp06Zp2rRpnqQFAAAAAMA1xetrxgEAAAAAgGcMTqfT2dZJXA0Oh0Nms1l2u10mk6mt0wEAAAAAtHOe9KGcGQcAAAAAwM88/p5xAIDUdL7F6xghHb/9e+jg+Zt/ZGbrtj7xK0lS/yeKvc6pdP4wSdLftx72Kk7u4O6SpBH527xNSf98dJAkqd8fN3oda8+C4ZKkFe8f9CrOAxk9JUlv7T3udU6/Sb/Rpzl5G+fiWK+W/MfrWOOsXSRJb5ZVexXnt/+TKMm39RVuP+JVnEl3dJMkvfBBpdc5Zf8yWZJv6/PV63jPkVNe59SvW7Qk7/fVhf20498nf2Tmj7s95QavY3xf8Sc1Xj1/WJ84Sb597fkqJ1++3/nymPLVe4sv6/PVa+/10iqvc7qrf5KkwHzv9GVOvjrO3//U5nVOP08K/6/ncmYcAAAAAAA/oxkHAAAAAMDPaMYBAAAAAPAzj5vx+vp6zZgxQ126dFFYWJgGDhyosrIy13htba0mTpyo+Ph4hYeHa/jw4Tp40P16gMOHD+u3v/2tYmJiZDKZNHbsWNXW1rrGt23bJoPBcMnl4m0BAAAAAHAt8rgZz83N1aZNm/Tiiy+qoqJCmZmZysjI0PHjx+V0OjV69GgdOXJE69ev1759+9SlSxdlZGSooaFBktTQ0KDMzEwZDAZt2bJFu3btUlNTk0aOHKmWlm9viDRw4EDV1NS4Lbm5uUpOTla/fv18uwcAAAAAAPAzj+6m/s033+iNN97Q+vXrdfvtt0uS5s6dqw0bNmj58uXKzs7W7t279emnn+rmm2+WJC1fvlyxsbF6+eWXlZubq127duno0aPat2+f63vXVq9ereuuu05btmxRRkaGQkJCFBsb69ruuXPntH79ek2bNk0Gg8FXtQMAAAAA0CY8OjN+/vx5NTc3KzQ01G19WFiYdu7cqcbGRklyGw8KCpLRaNTOnTslSY2NjTIYDDIaja45oaGhCgoKcs35vrfeektfffWVJk2adNncGhsb5XA43BYAAAAAAAKRR814p06dZLVaNX/+fJ04cULNzc166aWXVFJSopqaGqWkpCgpKUl5eXn6+uuv1dTUpGeffVbHjh1TTc233/02YMAARURE6LHHHtOZM2fU0NCghx9+WM3Nza4537dy5UoNGzZMCQkJl81t4cKFMpvNriUxMdGT0gAAAAAA8BuPrxl/8cUX5XQ6deONN8poNGrZsmW65557FBQUpODgYK1du1aff/65oqOjFR4erq1btyorK0tBQd9uKiYmRmvWrNGGDRsUGRkps9msuro63Xrrra45Fzt27JiKi4s1efLkVvPKy8uT3W53LdXV1Z6WBgAAAACAX3h0zbgkde/eXdu3b1dDQ4McDofi4uI0btw4devWTZKUnp6u8vJy2e12NTU1KSYmRv3793e78VpmZqYOHz6sL7/8Uh07dlRUVJRiY2NdMS5WWFiozp076ze/+U2reRmNRrePvgMAAAAAEKiu+HvGIyIiFBcXp6+//lrFxcUaNWqU27jZbFZMTIwOHjyoPXv2/GBckq6//npFRUVpy5YtOnny5A8abqfTqcLCQmVnZys4OPhKUwUAAAAAIKB4fGa8uLhYTqdTvXr10qFDh/TII48oJSXFdXO1NWvWKCYmRklJSaqoqNBDDz2k0aNHKzMz0xWjsLBQN910k2JiYlRSUqKHHnpIM2fOVK9evdy2tWXLFlVWVio3N9fLMgEAAAAACBweN+N2u115eXk6duyYoqOjNWbMGC1YsMB15rqmpkazZs1SbW2t4uLilJ2drSeeeMItxoEDB5SXl6dTp06pa9eu+uMf/6iZM2f+YFsrV67UwIEDlZKScoXlAQAAAAAQeDxuxseOHauxY8dednz69OmaPn16qzEWLVqkRYsW/ei2ioqKPE0PAAAAAICAd8XXjAMAAAAAgCtDMw4AAAAAgJ8ZnE6ns62TuBrsdruioqJUXV0tk8nU1ukAAAAAANo5h8OhxMRE1dXVyWw2tzrX42vGrxX19fWSpMTExDbOBAAAAADwU1JfX/+jzXi7PTPe0tKiEydOqFOnTjIYDG2dDgAAAACgnXM6naqvr1d8fLyCglq/KrzdNuMAAAAAAAQqbuAGAAAAAICf0YwDAAAAAOBnNOMAAAAAAPgZzTgAAAAAAH5GMw4AAAAAgJ/RjAMAAAAA4Gc04wAAAAAA+BnNOAAAP0ETJ07U6NGj2zoNAAB+sjq2dQIAAMC3DAZDq+NPPvmkli5dKqfT6aeMAADA99GMAwDQztTU1Lj+/eqrr2rOnDk6cOCAa11kZKQiIyPbIjUAAPD/8TF1AADamdjYWNdiNptlMBjc1kVGRv7gY+qDBg3StGnTNGPGDF133XWyWCz629/+poaGBk2aNEmdOnVSjx499O6777pt69NPP1VWVpYiIyNlsVg0YcIEffnll36uGACAaw/NOAAAkCStXr1a119/vT766CNNmzZNU6ZM0d13362BAwfq448/VmZmpiZMmKAzZ85Ikurq6jRkyBClpaVpz5492rhxo2prazV27Ng2rgQAgMBHMw4AACRJt9xyi2bPnq2ePXsqLy9PoaGhuv7663XvvfeqZ8+emjNnjr766it98sknkqQ///nPSktL0zPPPKOUlBSlpaXpH//4h7Zu3arPP/+8jasBACCwcc04AACQJPXp08f17w4dOqhz587q3bu3a53FYpEknTx5UpL0r3/9S1u3br3k9eeHDx/Wz372s6ucMQAA1y6acQAAIEkKDg52e2wwGNzWXbhLe0tLiyTp9OnTGjlypJ599tkfxIqLi7uKmQIAcO2jGQcAAFfk1ltv1RtvvKGuXbuqY0d+pQAAwBNcMw4AAK7I1KlTderUKd1zzz0qKyvT4cOHVVxcrEmTJqm5ubmt0wMAIKDRjAMAgCsSHx+vXbt2qbm5WZmZmerdu7dmzJihqKgoBQXxKwYAAK0xOJ1OZ1snAQAAAADATwl/tgYAAAAAwM9oxgEAAAAA8DOacQAAAAAA/IxmHAAAAAAAP6MZBwAAAADAz2jGAQAAAADwM5pxAAAAAAD8jGYcAAAAAAA/oxkHAAAAAMDPaMYBAAAAAPAzmnEAAAAAAPyMZhwAAAAAAD/7f2h1eSG2NGkuAAAAAElFTkSuQmCC\n",
      "text/plain": [
       "<Figure size 1200x500 with 1 Axes>"
      ]
     },
     "metadata": {},
     "output_type": "display_data"
    }
   ],
   "source": [
    "from pandas_profiling.visualisation.plot import timeseries_heatmap\n",
    "\n",
    "timeseries_heatmap(dataframe=df, entity_column='Site Num', sortby='Date Local')"
   ]
  },
  {
   "cell_type": "code",
   "execution_count": null,
   "id": "b29a7e78-d52d-458d-ac9a-e509ffd373d1",
   "metadata": {},
   "outputs": [
    {
     "name": "stdout",
     "output_type": "stream",
     "text": [
      "Generating the profile for the Site num: 1011\n"
     ]
    },
    {
     "data": {
      "application/vnd.jupyter.widget-view+json": {
       "model_id": "f139498017074ec6828e65ca98f293c4",
       "version_major": 2,
       "version_minor": 0
      },
      "text/plain": [
       "Summarize dataset:   0%|          | 0/5 [00:00<?, ?it/s]"
      ]
     },
     "metadata": {},
     "output_type": "display_data"
    },
    {
     "data": {
      "application/vnd.jupyter.widget-view+json": {
       "model_id": "a2d4124d4cbb4e548e727a3e8deab5c6",
       "version_major": 2,
       "version_minor": 0
      },
      "text/plain": [
       "Generate report structure:   0%|          | 0/1 [00:00<?, ?it/s]"
      ]
     },
     "metadata": {},
     "output_type": "display_data"
    },
    {
     "data": {
      "application/vnd.jupyter.widget-view+json": {
       "model_id": "0828c63867ff43de8654bbebc6b8f283",
       "version_major": 2,
       "version_minor": 0
      },
      "text/plain": [
       "Render HTML:   0%|          | 0/1 [00:00<?, ?it/s]"
      ]
     },
     "metadata": {},
     "output_type": "display_data"
    },
    {
     "data": {
      "application/vnd.jupyter.widget-view+json": {
       "model_id": "d3b758632d22449392be04fb55cc5b9a",
       "version_major": 2,
       "version_minor": 0
      },
      "text/plain": [
       "Export report to file:   0%|          | 0/1 [00:00<?, ?it/s]"
      ]
     },
     "metadata": {},
     "output_type": "display_data"
    },
    {
     "name": "stdout",
     "output_type": "stream",
     "text": [
      "Generating the profile for the Site num: 1028\n"
     ]
    },
    {
     "data": {
      "application/vnd.jupyter.widget-view+json": {
       "model_id": "1a60fe25562d45e0acc08a5024f299d9",
       "version_major": 2,
       "version_minor": 0
      },
      "text/plain": [
       "Summarize dataset:   0%|          | 0/5 [00:00<?, ?it/s]"
      ]
     },
     "metadata": {},
     "output_type": "display_data"
    }
   ],
   "source": [
    "# Return the profile per station\n",
    "for group in df.groupby('Site Num'):\n",
    "    #Running 1 profile per station\n",
    "    profile = ProfileReport(\n",
    "        group[1],\n",
    "        tsmode=True,\n",
<<<<<<< HEAD
    "        sortby=\"Date Local\",\n",
    "        #title=f\"Air Quality profiling - Site Num: {group[0]}\"\n",
=======
    "        sortby=\"Date Local\"\n",
>>>>>>> d94560a3
    "    )\n",
    "    \n",
    "    profile.to_file(f'Ts_Profile_{group[0]}.html')"
   ]
  }
 ],
 "metadata": {
  "kernelspec": {
   "display_name": "Python 3 (ipykernel)",
   "language": "python",
   "name": "python3"
  },
  "language_info": {
   "codemirror_mode": {
    "name": "ipython",
    "version": 3
   },
   "file_extension": ".py",
   "mimetype": "text/x-python",
   "name": "python",
   "nbconvert_exporter": "python",
   "pygments_lexer": "ipython3",
   "version": "3.8.12"
  },
  "varInspector": {
   "cols": {
    "lenName": 16,
    "lenType": 16,
    "lenVar": 40
   },
   "kernels_config": {
    "python": {
     "delete_cmd_postfix": "",
     "delete_cmd_prefix": "del ",
     "library": "var_list.py",
     "varRefreshCmd": "print(var_dic_list())"
    },
    "r": {
     "delete_cmd_postfix": ") ",
     "delete_cmd_prefix": "rm(",
     "library": "var_list.r",
     "varRefreshCmd": "cat(var_dic_list()) "
    }
   },
   "types_to_exclude": [
    "module",
    "function",
    "builtin_function_or_method",
    "instance",
    "_Feature"
   ],
   "window_display": false
  }
 },
 "nbformat": 4,
 "nbformat_minor": 5
}<|MERGE_RESOLUTION|>--- conflicted
+++ resolved
@@ -268,12 +268,7 @@
     "    profile = ProfileReport(\n",
     "        group[1],\n",
     "        tsmode=True,\n",
-<<<<<<< HEAD
-    "        sortby=\"Date Local\",\n",
-    "        #title=f\"Air Quality profiling - Site Num: {group[0]}\"\n",
-=======
     "        sortby=\"Date Local\"\n",
->>>>>>> d94560a3
     "    )\n",
     "    \n",
     "    profile.to_file(f'Ts_Profile_{group[0]}.html')"
