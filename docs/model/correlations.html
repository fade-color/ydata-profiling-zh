--- conflicted
+++ resolved
@@ -146,7 +146,7 @@
     warnings.warn(
         &#34;There was an attempt to calculate the {correlation_name} correlation, but this failed.\n&#34;
         &#34;To hide this warning, disable the calculation\n&#34;
-        &#39;(using `df.profile_report(correlations={{&#34;{correlation_name}&#34;: False}}`)\n&#39;
+        &#39;(using `df.profile_report(correlations={{&#34;{correlation_name}&#34;: {{&#34;calculate&#34;: False}}}}`)\n&#39;
         &#34;If this is problematic for your use case, please report this as an issue:\n&#34;
         &#34;https://github.com/pandas-profiling/pandas-profiling/issues\n&#34;
         &#34;(include the error message: &#39;{error}&#39;)&#34;.format(
@@ -204,9 +204,7 @@
                         &#34;categorical_maximum_correlation_distinct&#34;
                     ].get(int):
                         selcols.append(col)
-                except TypeError:
-                    continue
-                except ValueError:
+                except (TypeError, ValueError):
                     continue
 
             try:
@@ -229,7 +227,7 @@
                     correlations[&#34;phi_k&#34;] = correlations[&#34;phi_k&#34;].reindex(
                         index=column_order, columns=column_order
                     )
-            except (ValueError, DataError) as e:
+            except (ValueError, DataError, IndexError) as e:
                 warn_correlation(&#34;phi_k&#34;, e)
 
     categorical_correlations = {&#34;cramers&#34;: cramers_matrix, &#34;recoded&#34;: recoded_matrix}
@@ -245,15 +243,8 @@
     return correlations
 
 
-<<<<<<< HEAD
 def perform_check_correlation(correlation_matrix, threshold: float):
     &#34;&#34;&#34;Check whether selected variables are highly correlated values in the correlation matrix.
-=======
-def perform_check_correlation(
-    correlation_matrix, criterion: Callable, special_type: Variable
-):
-    &#34;&#34;&#34;Check whether selected variables are highly correlated values in the correlation matrix and if found, reject them.
->>>>>>> 4792e2b9
 
     Args:
         correlation_matrix: The correlation matrix for the DataFrame.
@@ -361,9 +352,7 @@
                         &#34;categorical_maximum_correlation_distinct&#34;
                     ].get(int):
                         selcols.append(col)
-                except TypeError:
-                    continue
-                except ValueError:
+                except (TypeError, ValueError):
                     continue
 
             try:
@@ -386,7 +375,7 @@
                     correlations[&#34;phi_k&#34;] = correlations[&#34;phi_k&#34;].reindex(
                         index=column_order, columns=column_order
                     )
-            except (ValueError, DataError) as e:
+            except (ValueError, DataError, IndexError) as e:
                 warn_correlation(&#34;phi_k&#34;, e)
 
     categorical_correlations = {&#34;cramers&#34;: cramers_matrix, &#34;recoded&#34;: recoded_matrix}
@@ -580,15 +569,8 @@
 <summary>
 <span>Expand source code</span>
 </summary>
-<<<<<<< HEAD
 <pre><code class="python">def perform_check_correlation(correlation_matrix, threshold: float):
     &#34;&#34;&#34;Check whether selected variables are highly correlated values in the correlation matrix.
-=======
-<pre><code class="python">def perform_check_correlation(
-    correlation_matrix, criterion: Callable, special_type: Variable
-):
-    &#34;&#34;&#34;Check whether selected variables are highly correlated values in the correlation matrix and if found, reject them.
->>>>>>> 4792e2b9
 
     Args:
         correlation_matrix: The correlation matrix for the DataFrame.
@@ -665,7 +647,7 @@
     warnings.warn(
         &#34;There was an attempt to calculate the {correlation_name} correlation, but this failed.\n&#34;
         &#34;To hide this warning, disable the calculation\n&#34;
-        &#39;(using `df.profile_report(correlations={{&#34;{correlation_name}&#34;: False}}`)\n&#39;
+        &#39;(using `df.profile_report(correlations={{&#34;{correlation_name}&#34;: {{&#34;calculate&#34;: False}}}}`)\n&#39;
         &#34;If this is problematic for your use case, please report this as an issue:\n&#34;
         &#34;https://github.com/pandas-profiling/pandas-profiling/issues\n&#34;
         &#34;(include the error message: &#39;{error}&#39;)&#34;.format(
